--- conflicted
+++ resolved
@@ -1,14 +1,11 @@
 import nanoid from 'nanoid';
 
 import { debugAndPrintError } from './Debug';
-<<<<<<< HEAD
 import { createRoom, presence } from "./MatchMaker";
 import { Room } from "./Room";
-=======
 import { EventEmitter } from "events";
 import { ServerOpts, Socket } from "net";
 import { logger } from './Logger';
->>>>>>> 16ef1423
 
 // remote room call timeouts
 export const REMOTE_ROOM_SHORT_TIMEOUT = Number(process.env.COLYSEUS_PRESENCE_SHORT_TIMEOUT || 2000);
@@ -114,7 +111,157 @@
   return a;
 }
 
-<<<<<<< HEAD
+export class HybridArray<T> {
+  public uniqueProperty: string;
+  public hashedArray: { [key: string]: T } = {};
+  public array: T[] = [];
+
+  constructor(uniquePropertyName: string, items?: T[]) {
+    this.uniqueProperty = uniquePropertyName;
+    if (items) {
+      this.array = this.array.concat(items);
+      for (const element of items) {
+        this.hashedArray[element[this.uniqueProperty]] = element;
+      }
+    }
+  }
+
+  public get length(): number {
+    return this.array.length;
+  }
+
+  public add(item: T) {
+    if (!this.hashedArray[item[this.uniqueProperty]]) {
+      this.array.push(item);
+      this.hashedArray[item[this.uniqueProperty]] = item;
+
+    } else {
+      logger.warn(`.add(): element already exists:`, item[this.uniqueProperty]);
+    }
+  }
+
+  public at(index: number): T | undefined {
+    if (index >= this.array.length) {
+      this._badIndexWarning(index);
+
+    } else {
+      return this.array[index];
+    }
+  }
+
+  public concat(items: T[]) {
+    if (items) {
+      for (const item of items) {
+        this.hashedArray[item[this.uniqueProperty]] = item;
+      }
+      this.array.concat(items);
+    }
+    return this;
+  }
+
+  public find<S extends T>(predicate: (this: void, value: T, index: number, obj: T[]) => value is S, thisArg?: any): S;
+  public find(predicate: (value: T, index: number, obj: T[]) => unknown, thisArg?: any): T;
+  public find(predicate: any, thisArg?: any): T | undefined {
+    return this.array.find(predicate, thisArg);
+  }
+
+  public filter(predicate: (value: T, index: number, array: T[]) => unknown, thisArg?: any): T[]
+  public filter<S extends T>(predicate: (value: T, index: number, array: T[]) => value is S, thisArg?: any): S[] {
+    return this.array.filter(predicate, thisArg);
+  }
+
+  public forEach(callbackfn: (value: T, index: number, array: T[]) => void, thisArg?: any): void {
+    Array.prototype.forEach.call(this.array, callbackfn);
+  }
+
+  public get(key: string): T | undefined {
+    return this.hashedArray[key];
+  }
+
+  public includes(element: T) {
+    return this.hashedArray[element[this.uniqueProperty]] !== undefined;
+  }
+
+  public indexOf(element: T): number {
+    return this.array.indexOf(element);
+  }
+
+  public map(callback) {
+    const result: T[] = [];
+    for (let index = 0; index < this.array.length; index++) {
+      result.push(callback(this.array[index], index, this.array));
+    }
+    return result;
+  }
+
+  public deleteAt(index: number) {
+    if (index >= this.array.length) {
+      this._badIndexWarning(index);
+      return undefined;
+
+    } else {
+      const removable = this.spliceOne(index);
+      delete this.hashedArray[removable[this.uniqueProperty]];
+      return removable;
+    }
+  }
+
+  public deleteByKey(key: string): T {
+    if (!this.hashedArray[key]) {
+      logger.error(`deleteByKey(): no such element for '${key}'.`);
+      return undefined;
+    } else {
+      const removable = this.spliceOne(this.indexOf(this.hashedArray[key]));
+      delete this.hashedArray[key];
+      return removable;
+    }
+  }
+
+  public delete(obj: T): T {
+    if (this.hashedArray[obj[this.uniqueProperty]]) {
+      return this.deleteByKey(obj[this.uniqueProperty]);
+
+    } else if (this.indexOf(obj) != -1) {
+      return this.deleteAt(this.indexOf(obj));
+
+    } else {
+      return undefined;
+    }
+  }
+
+  private _badIndexWarning(index) {
+    logger.warn(`Index out of range, index: ${index}`);
+  }
+
+  private spliceOne(index: number): T {
+    // manually splice availableRooms array
+    // http://jsperf.com/manual-splice
+    if (index === -1 || index >= this.array.length) {
+      this._badIndexWarning(index);
+      return undefined;
+    }
+
+    const itemRemoved = this.array[index];
+
+    const len = this.array.length - 1;
+    for (let i = index; i < len; i++) {
+      this.array[i] = this.array[i + 1];
+    }
+    this.array.length = len;
+
+    return itemRemoved;
+  }
+}
+
+export declare interface DummyServer {
+  constructor(options?: ServerOpts, connectionListener?: (socket: Socket) => void);
+
+  listen(port?: number, hostname?: string, backlog?: number, listeningListener?: () => void): this;
+  close(callback?: (err?: Error) => void): this;
+}
+
+export class DummyServer extends EventEmitter {}
+
 export async function reloadFromCache(rooms: {[roomId: string]: Room}) {
   const roomHistoryList = await presence.hgetall(getRoomHistoryListKey());
   if(roomHistoryList) {
@@ -165,156 +312,4 @@
 
 export function getRoomHistoryListKey() {
   return 'roomhistory';
-}
-=======
-export class HybridArray<T> {
-  public uniqueProperty: string;
-  public hashedArray: { [key: string]: T } = {};
-  public array: T[] = [];
-
-  constructor(uniquePropertyName: string, items?: T[]) {
-    this.uniqueProperty = uniquePropertyName;
-    if (items) {
-      this.array = this.array.concat(items);
-      for (const element of items) {
-        this.hashedArray[element[this.uniqueProperty]] = element;
-      }
-    }
-  }
-
-  public get length(): number {
-    return this.array.length;
-  }
-
-  public add(item: T) {
-    if (!this.hashedArray[item[this.uniqueProperty]]) {
-      this.array.push(item);
-      this.hashedArray[item[this.uniqueProperty]] = item;
-
-    } else {
-      logger.warn(`.add(): element already exists:`, item[this.uniqueProperty]);
-    }
-  }
-
-  public at(index: number): T | undefined {
-    if (index >= this.array.length) {
-      this._badIndexWarning(index);
-
-    } else {
-      return this.array[index];
-    }
-  }
-
-  public concat(items: T[]) {
-    if (items) {
-      for (const item of items) {
-        this.hashedArray[item[this.uniqueProperty]] = item;
-      }
-      this.array.concat(items);
-    }
-    return this;
-  }
-
-  public find<S extends T>(predicate: (this: void, value: T, index: number, obj: T[]) => value is S, thisArg?: any): S;
-  public find(predicate: (value: T, index: number, obj: T[]) => unknown, thisArg?: any): T;
-  public find(predicate: any, thisArg?: any): T | undefined {
-    return this.array.find(predicate, thisArg);
-  }
-
-  public filter(predicate: (value: T, index: number, array: T[]) => unknown, thisArg?: any): T[]
-  public filter<S extends T>(predicate: (value: T, index: number, array: T[]) => value is S, thisArg?: any): S[] {
-    return this.array.filter(predicate, thisArg);
-  }
-
-  public forEach(callbackfn: (value: T, index: number, array: T[]) => void, thisArg?: any): void {
-    Array.prototype.forEach.call(this.array, callbackfn);
-  }
-
-  public get(key: string): T | undefined {
-    return this.hashedArray[key];
-  }
-
-  public includes(element: T) {
-    return this.hashedArray[element[this.uniqueProperty]] !== undefined;
-  }
-
-  public indexOf(element: T): number {
-    return this.array.indexOf(element);
-  }
-
-  public map(callback) {
-    const result: T[] = [];
-    for (let index = 0; index < this.array.length; index++) {
-      result.push(callback(this.array[index], index, this.array));
-    }
-    return result;
-  }
-
-  public deleteAt(index: number) {
-    if (index >= this.array.length) {
-      this._badIndexWarning(index);
-      return undefined;
-
-    } else {
-      const removable = this.spliceOne(index);
-      delete this.hashedArray[removable[this.uniqueProperty]];
-      return removable;
-    }
-  }
-
-  public deleteByKey(key: string): T {
-    if (!this.hashedArray[key]) {
-      logger.error(`deleteByKey(): no such element for '${key}'.`);
-      return undefined;
-    } else {
-      const removable = this.spliceOne(this.indexOf(this.hashedArray[key]));
-      delete this.hashedArray[key];
-      return removable;
-    }
-  }
-
-  public delete(obj: T): T {
-    if (this.hashedArray[obj[this.uniqueProperty]]) {
-      return this.deleteByKey(obj[this.uniqueProperty]);
-
-    } else if (this.indexOf(obj) != -1) {
-      return this.deleteAt(this.indexOf(obj));
-
-    } else {
-      return undefined;
-    }
-  }
-
-  private _badIndexWarning(index) {
-    logger.warn(`Index out of range, index: ${index}`);
-  }
-
-  private spliceOne(index: number): T {
-    // manually splice availableRooms array
-    // http://jsperf.com/manual-splice
-    if (index === -1 || index >= this.array.length) {
-      this._badIndexWarning(index);
-      return undefined;
-    }
-
-    const itemRemoved = this.array[index];
-
-    const len = this.array.length - 1;
-    for (let i = index; i < len; i++) {
-      this.array[i] = this.array[i + 1];
-    }
-    this.array.length = len;
-
-    return itemRemoved;
-  }
-}
-
-export declare interface DummyServer {
-  constructor(options?: ServerOpts, connectionListener?: (socket: Socket) => void);
-
-  listen(port?: number, hostname?: string, backlog?: number, listeningListener?: () => void): this;
-  close(callback?: (err?: Error) => void): this;
-}
-
-export class DummyServer extends EventEmitter {}
->>>>>>> 16ef1423
+}