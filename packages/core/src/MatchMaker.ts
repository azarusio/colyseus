--- conflicted
+++ resolved
@@ -15,24 +15,14 @@
 import { SeatReservationError } from './errors/SeatReservationError';
 import { ServerError } from './errors/ServerError';
 
-<<<<<<< HEAD
-import controller from './matchmaker/controller';
-import { IRoomListingData, LocalDriver, MatchMakerDriver, RoomListingData } from './matchmaker/driver';
-=======
 import { IRoomListingData, RoomListingData, LocalDriver, MatchMakerDriver } from './matchmaker/driver';
 import controller from './matchmaker/controller';
 import * as stats from "./Stats";
->>>>>>> 86b79244
 
 import { getHostname } from './discovery';
 import { logger } from './Logger';
 import { Client } from './Transport';
-<<<<<<< HEAD
-import { Type } from './types';
-=======
 import { Type } from './utils/types';
-import { getHostname } from "./discovery";
->>>>>>> 86b79244
 
 export { controller, stats, type MatchMakerDriver };
 
@@ -306,19 +296,7 @@
  * @returns Promise<RoomListingData> - A promise contaning an object which includes room metadata and configurations.
  */
 export async function createRoom(roomName: string, clientOptions: ClientOptions): Promise<RoomListingData> {
-<<<<<<< HEAD
-  const roomsSpawnedByProcessId = await presence.hgetall(getRoomCountKey());
-
-  const processIdWithFewerRooms = (
-    Object.keys(roomsSpawnedByProcessId).sort((p1, p2) => {
-      return (Number(roomsSpawnedByProcessId[p1]) >= Number(roomsSpawnedByProcessId[p2]))
-        ? 1
-        : -1;
-    })[0]
-  ) || processId;
-=======
   const selectedProcessId = await selectProcessIdToCreateRoom(roomName, clientOptions);
->>>>>>> 86b79244
 
   let room: RoomListingData;
   if (selectedProcessId === processId) {
@@ -409,7 +387,7 @@
     }
   }
 
-  room._internalState = RoomInternalState.CREATED;
+  room['_internalState'] = RoomInternalState.CREATED;
 
   room.listing.roomId = room.roomId;
   room.listing.maxClients = room.maxClients;
@@ -469,11 +447,7 @@
   }
 
   // remove processId from room count key
-<<<<<<< HEAD
-  await presence.hdel(getRoomCountKey(), processId);
-=======
   stats.excludeProcess(processId);
->>>>>>> 86b79244
 
   // unsubscribe from process id channel
   presence.unsubscribe(getProcessChannel());
@@ -663,11 +637,4 @@
 
 function getProcessChannel(id: string = processId) {
   return `p:${id}`;
-<<<<<<< HEAD
-}
-
-function getGlobalCCUCounter() {
-  return '_ccu';
-=======
->>>>>>> 86b79244
 }