import { ErrorCode } from './Protocol';

import { requestFromIPC, subscribeIPC } from './IPC';
import {
  cacheRoomHistory,
  generateId, getRoomCountKey,
  getRoomHistoryListKey,
  merge,
  reloadFromCache,
  REMOTE_ROOM_SHORT_TIMEOUT,
  retry
} from './Utils';

import { RegisteredHandler } from './matchmaker/RegisteredHandler';
import { Room, RoomInternalState } from './Room';

import { LocalPresence } from './presence/LocalPresence';
import { Presence } from './presence/Presence';

import { debugAndPrintError, debugMatchMaking } from './Debug';
import { SeatReservationError } from './errors/SeatReservationError';
import { ServerError } from './errors/ServerError';

import { IRoomListingData, MatchMakerDriver, RoomListingData, LocalDriver } from './matchmaker/driver';
import * as controller from './matchmaker/controller';

import { logger } from './Logger';
import { Client } from './Transport';
import { Type } from './types';

export { MatchMakerDriver, controller };

export type ClientOptions = any;

export interface SeatReservation {
  sessionId: string;
  room: RoomListingData;
}

const handlers: {[id: string]: RegisteredHandler} = {};
const rooms: {[roomId: string]: Room} = {};

<<<<<<< HEAD
const DEV_MODE: boolean = Boolean(process.env.DEV_MODE);

=======
export let publicAddress: string;
>>>>>>> 16ef1423
export let processId: string;
export let presence: Presence;
export let driver: MatchMakerDriver;

let isGracefullyShuttingDown: boolean;

<<<<<<< HEAD
export async function setup(_presence?: Presence, _driver?: MatchMakerDriver, _processId?: string) {
=======
export function setup(
  _presence?: Presence,
  _driver?: MatchMakerDriver,
  _processId?: string,
  _publicAddress?: string
) {
>>>>>>> 16ef1423
  presence = _presence || new LocalPresence();
  driver = _driver || new LocalDriver();
  processId = _processId;
  publicAddress = _publicAddress;

  isGracefullyShuttingDown = false;

  /**
   * Subscribe to remote `handleCreateRoom` calls.
   */
  subscribeIPC(presence, processId, getProcessChannel(), (_, args) => {
    return handleCreateRoom.apply(undefined, args);
  });

  presence.hset(getRoomCountKey(), processId, '0');

  if(DEV_MODE) {
    await reloadFromCache(rooms);
  }
}

/**
 * Join or create into a room and return seat reservation
 */
export async function joinOrCreate(roomName: string, clientOptions: ClientOptions = {}) {
  return await retry<Promise<SeatReservation>>(async () => {
    let room = await findOneRoomAvailable(roomName, clientOptions);

    if (!room) {
      room = await createRoom(roomName, clientOptions);
    }

    return await reserveSeatFor(room, clientOptions);
  }, 5, [SeatReservationError]);
}

/**
 * Create a room and return seat reservation
 */
export async function create(roomName: string, clientOptions: ClientOptions = {}) {
  const room = await createRoom(roomName, clientOptions);
  return reserveSeatFor(room, clientOptions);
}

/**
 * Join a room and return seat reservation
 */
export async function join(roomName: string, clientOptions: ClientOptions = {}) {
  return await retry<Promise<SeatReservation>>(async () => {
    const room = await findOneRoomAvailable(roomName, clientOptions);

    if (!room) {
      throw new ServerError(ErrorCode.MATCHMAKE_INVALID_CRITERIA, `no rooms found with provided criteria`);
    }

    return reserveSeatFor(room, clientOptions);
  });
}

/**
 * Join a room by id and return seat reservation
 */
export async function reconnect(roomId: string, clientOptions: ClientOptions = {}) {
  const room = await driver.findOne({ roomId });
  if (!room) {
    logger.info(`❌ room "${roomId}" has been disposed. Did you missed .allowReconnection()?\n👉 https://docs.colyseus.io/colyseus/server/room/#allowreconnection-client-seconds`);
    throw new ServerError(ErrorCode.MATCHMAKE_INVALID_ROOM_ID, `room "${roomId}" has been disposed.`);
  }

  // check for reconnection
  const reconnectionToken = clientOptions.reconnectionToken;
  if (!reconnectionToken) { throw new ServerError(ErrorCode.MATCHMAKE_UNHANDLED, `'reconnectionToken' must be provided for reconnection.`); }

  // respond to re-connection!
  const sessionId = await remoteRoomCall(room.roomId, 'checkReconnectionToken', [reconnectionToken]);
  if (sessionId) {
    return { room, sessionId };

  } else {
    logger.info(`❌ reconnection token invalid or expired. Did you missed .allowReconnection()?\n👉 https://docs.colyseus.io/colyseus/server/room/#allowreconnection-client-seconds`);
    throw new ServerError(ErrorCode.MATCHMAKE_EXPIRED, `reconnection token invalid or expired.`);
  }
}

/**
 * Join a room by id and return seat reservation
 */
export async function joinById(roomId: string, clientOptions: ClientOptions = {}) {
  const room = await driver.findOne({ roomId });

  if (!room) {
    throw new ServerError(ErrorCode.MATCHMAKE_INVALID_ROOM_ID, `room "${roomId}" not found`);

  } else if (room.locked) {
    throw new ServerError(ErrorCode.MATCHMAKE_INVALID_ROOM_ID, `room "${roomId}" is locked`);
  }

  return reserveSeatFor(room, clientOptions);
}

/**
 * Perform a query for all cached rooms
 */
export async function query(conditions: Partial<IRoomListingData> = {}) {
  return await driver.find(conditions);
}

/**
 * Find for a public and unlocked room available
 */
export async function findOneRoomAvailable(roomName: string, clientOptions: ClientOptions): Promise<RoomListingData> {
  return await awaitRoomAvailable(roomName, async () => {
    const handler = handlers[roomName];
    if (!handler) {
      throw new ServerError( ErrorCode.MATCHMAKE_NO_HANDLER, `provided room name "${roomName}" not defined`);
    }

    const roomQuery = driver.findOne({
      locked: false,
      name: roomName,
      private: false,
      ...handler.getFilterOptions(clientOptions),
    });

    if (handler.sortOptions) {
      roomQuery.sort(handler.sortOptions);
    }

    return await roomQuery;
  });
}

/**
 * Call a method or return a property on a remote room.
 */
export async function remoteRoomCall<R= any>(
  roomId: string,
  method: string,
  args?: any[],
  rejectionTimeout = REMOTE_ROOM_SHORT_TIMEOUT,
): Promise<R> {
  const room = rooms[roomId];

  if (!room) {
    try {
      return await requestFromIPC<R>(presence, getRoomChannel(roomId), method, args);

    } catch (e) {
      const request = `${method}${args && ' with args ' + JSON.stringify(args) || ''}`;
      throw new ServerError(
        ErrorCode.MATCHMAKE_UNHANDLED,
        `remote room (${roomId}) timed out, requesting "${request}". (${rejectionTimeout}ms exceeded)`,
      );
    }

  } else {
    return (!args && typeof (room[method]) !== 'function')
        ? room[method]
        : (await room[method].apply(room, args));
  }
}

export function defineRoomType<T extends Type<Room>>(
  name: string,
  klass: T,
  defaultOptions?: Parameters<NonNullable<InstanceType<T>['onCreate']>>[0],
) {
  const registeredHandler = new RegisteredHandler(klass, defaultOptions);

  handlers[name] = registeredHandler;

  if(!DEV_MODE) {
    cleanupStaleRooms(name);
  }

  return registeredHandler;
}

export function removeRoomType(name: string) {
  delete handlers[name];
  if(!DEV_MODE) {
    cleanupStaleRooms(name);
  }
}

export function hasHandler(name: string) {
  return handlers[ name ] !== undefined;
}

/**
 * Create a room
 */
export async function createRoom(roomName: string, clientOptions: ClientOptions): Promise<RoomListingData> {
  const roomsSpawnedByProcessId = await presence.hgetall(getRoomCountKey());

  const processIdWithFewerRooms = (
    Object.keys(roomsSpawnedByProcessId).sort((p1, p2) => {
      return (Number(roomsSpawnedByProcessId[p1]) > Number(roomsSpawnedByProcessId[p2]))
        ? 1
        : -1;
    })[0]
  ) || processId;

  let room: RoomListingData;
  if (processIdWithFewerRooms === processId) {
    // create the room on this process!
    room = await handleCreateRoom(roomName, clientOptions);
  } else {
    // ask other process to create the room!
    try {
      room = await requestFromIPC<RoomListingData>(
        presence,
        getProcessChannel(processIdWithFewerRooms),
        undefined,
        [roomName, clientOptions],
        REMOTE_ROOM_SHORT_TIMEOUT,
      );

    } catch (e) {
      // if other process failed to respond, create the room on this process
      debugAndPrintError(e);
      room = await handleCreateRoom(roomName, clientOptions);
    }
  }

  if(DEV_MODE) {
    presence.hset(getRoomHistoryListKey(), room.roomId, JSON.stringify({
      "clientOptions": clientOptions,
      "roomName": roomName
    }));
    room.devMode = true;
  }
  return room;
}

async function handleCreateRoom(roomName: string, clientOptions: ClientOptions): Promise<RoomListingData> {
  const registeredHandler = handlers[roomName];

  if (!registeredHandler) {
    throw new ServerError( ErrorCode.MATCHMAKE_NO_HANDLER, `provided room name "${roomName}" not defined`);
  }

  const room = new registeredHandler.klass();

  // set room public attributes
  room.roomId = generateId();
  room.roomName = roomName;
  room.presence = presence;

  const additionalListingData: any = registeredHandler.getFilterOptions(clientOptions);

  // assign public host
  if (publicAddress) {
    additionalListingData.publicAddress = publicAddress;
  }

  // create a RoomCache reference.
  room.listing = driver.createInstance({
    name: roomName,
    processId,
    ...additionalListingData
  });

  if (room.onCreate) {
    try {
      await room.onCreate(merge({}, clientOptions, registeredHandler.options));

      // increment amount of rooms this process is handling
      presence.hincrby(getRoomCountKey(), processId, 1);
    } catch (e) {
      debugAndPrintError(e);
      throw new ServerError(
        e.code || ErrorCode.MATCHMAKE_UNHANDLED,
        e.message,
      );
    }
  }

  room.internalState = RoomInternalState.CREATED;

  room.listing.roomId = room.roomId;
  room.listing.maxClients = room.maxClients;

  // imediatelly ask client to join the room
  debugMatchMaking('spawning \'%s\', roomId: %s, processId: %s', roomName, room.roomId, processId);

  room._events.on('lock', lockRoom.bind(this, room));
  room._events.on('unlock', unlockRoom.bind(this, room));
  room._events.on('join', onClientJoinRoom.bind(this, room));
  room._events.on('leave', onClientLeaveRoom.bind(this, room));
  room._events.once('dispose', disposeRoom.bind(this, roomName, room));
  room._events.once('disconnect', () => room._events.removeAllListeners());

  // room always start unlocked
  await createRoomReferences(room, true);
  await room.listing.save();

  registeredHandler.emit('create', room);

  return room.listing;
}

export function getRoomById(roomId: string) {
  return rooms[roomId];
}

/**
 * Disconnects every client on every room in the current process.
 */
export function disconnectAll() {
  const promises: Array<Promise<any>> = [];

  for (const roomId in rooms) {
    if (!rooms.hasOwnProperty(roomId)) { continue; }
    promises.push(rooms[roomId].disconnect());
  }

  return promises;
}

export async function gracefullyShutdown(): Promise<any> {
  if (isGracefullyShuttingDown) {
    return Promise.reject('already_shutting_down');
  }

  isGracefullyShuttingDown = true;

  debugMatchMaking(`${processId} is shutting down!`);

  if(!DEV_MODE) {
    // remove processId from room count key
    presence.hdel(getRoomCountKey(), processId);

    // unsubscribe from process id channel
    presence.unsubscribe(getProcessChannel());

    return Promise.all(disconnectAll());
  } else {
    await cacheRoomHistory(rooms);
  }
}

/**
 * Reserve a seat for a client in a room
 */
export async function reserveSeatFor(room: RoomListingData, options: any) {
  const sessionId: string = generateId();

  debugMatchMaking(
    'reserving seat. sessionId: \'%s\', roomId: \'%s\', processId: \'%s\'',
    sessionId, room.roomId, processId,
  );

  let successfulSeatReservation: boolean;

  try {
    successfulSeatReservation = await remoteRoomCall(room.roomId, '_reserveSeat', [sessionId, options]);

  } catch (e) {
    debugMatchMaking(e);
    successfulSeatReservation = false;
  }

  if (!successfulSeatReservation) {
    throw new SeatReservationError(`${room.roomId} is already full.`);
  }

  return { room, sessionId };
}

async function cleanupStaleRooms(roomName: string) {
  //
  // clean-up possibly stale room ids
  // (ungraceful shutdowns using Redis can result on stale room ids still on memory.)
  //
  const cachedRooms = await driver.find({ name: roomName }, { _id: 1 });

  // remove connecting counts
  await presence.del(getHandlerConcurrencyKey(roomName));

  await Promise.all(cachedRooms.map(async (room) => {
    try {
      // use hardcoded short timeout for cleaning up stale rooms.
      await remoteRoomCall(room.roomId, 'roomId');

    } catch (e) {
      debugMatchMaking(`cleaning up stale room '${roomName}', roomId: ${room.roomId}`);
      room.remove();
    }
  }));
}

async function createRoomReferences(room: Room, init: boolean = false): Promise<boolean> {
  rooms[room.roomId] = room;

  if (init) {
    await subscribeIPC(
      presence,
      processId,
      getRoomChannel(room.roomId),
      (method, args) => {
        return (!args && typeof (room[method]) !== 'function')
          ? room[method]
          : room[method].apply(room, args);
      },
    );
  }

  return true;
}

async function awaitRoomAvailable(roomToJoin: string, callback: Function): Promise<RoomListingData> {
  return new Promise(async (resolve, reject) => {
    const concurrencyKey = getHandlerConcurrencyKey(roomToJoin);
    const concurrency = await presence.incr(concurrencyKey) - 1;

    // avoid having too long timeout if 10+ clients ask to join at the same time
    const concurrencyTimeout = Math.min(concurrency * 100, REMOTE_ROOM_SHORT_TIMEOUT);

    if (concurrency > 0) {
      debugMatchMaking(
        'receiving %d concurrent requests for joining \'%s\' (waiting %d ms)',
        concurrency, roomToJoin, concurrencyTimeout,
      );
    }

    setTimeout(async () => {
      try {
        const result = await callback();
        resolve(result);

      } catch (e) {
        reject(e);

      } finally {
        await presence.decr(concurrencyKey);
      }
    }, concurrencyTimeout);
  });
}

function onClientJoinRoom(room: Room, client: Client) {
  handlers[room.roomName].emit('join', room, client);
}

function onClientLeaveRoom(room: Room, client: Client, willDispose: boolean) {
  handlers[room.roomName].emit('leave', room, client, willDispose);
}

function lockRoom(room: Room): void {
  // emit public event on registered handler
  handlers[room.roomName].emit('lock', room);
}

async function unlockRoom(room: Room) {
  if (await createRoomReferences(room)) {
    // emit public event on registered handler
    handlers[room.roomName].emit('unlock', room);
  }
}

async function disposeRoom(roomName: string, room: Room) {
  debugMatchMaking('disposing \'%s\' (%s) on processId \'%s\'', roomName, room.roomId, processId);

  // decrease amount of rooms this process is handling
  if (!isGracefullyShuttingDown) {
    presence.hincrby(getRoomCountKey(), processId, -1);
  }

  // remove from room listing (already removed if `disconnect()` has been called)
  if (room.internalState !== RoomInternalState.DISCONNECTING) {
    await room.listing.remove();
  }

  // emit disposal on registered session handler
  handlers[roomName].emit('dispose', room);

  // remove concurrency key
  presence.del(getHandlerConcurrencyKey(roomName));

  // unsubscribe from remote connections
  presence.unsubscribe(getRoomChannel(room.roomId));

  // dispose dev mode cached data
  if(DEV_MODE) {
    presence.hdel(getRoomHistoryListKey(), room.roomId);
  }

  // remove actual room reference
  delete rooms[room.roomId];
}

//
// Presence keys
//

function getRoomChannel(roomId: string) {
  return `$${roomId}`;
}

function getHandlerConcurrencyKey(name: string) {
  return `c:${name}`;
}

function getProcessChannel(id: string = processId) {
  return `p:${id}`;
}
<|MERGE_RESOLUTION|>--- conflicted
+++ resolved
@@ -40,28 +40,16 @@
 const handlers: {[id: string]: RegisteredHandler} = {};
 const rooms: {[roomId: string]: Room} = {};
 
-<<<<<<< HEAD
 const DEV_MODE: boolean = Boolean(process.env.DEV_MODE);
 
-=======
 export let publicAddress: string;
->>>>>>> 16ef1423
 export let processId: string;
 export let presence: Presence;
 export let driver: MatchMakerDriver;
 
 let isGracefullyShuttingDown: boolean;
 
-<<<<<<< HEAD
 export async function setup(_presence?: Presence, _driver?: MatchMakerDriver, _processId?: string) {
-=======
-export function setup(
-  _presence?: Presence,
-  _driver?: MatchMakerDriver,
-  _processId?: string,
-  _publicAddress?: string
-) {
->>>>>>> 16ef1423
   presence = _presence || new LocalPresence();
   driver = _driver || new LocalDriver();
   processId = _processId;
